"""
gpu_monitor.py

This module provides a GPU monitoring class using NVIDIA's NVML library to
track various metrics, including utilization, power usage, temperature, and memory.
It also integrates with the Carbon Intensity API to fetch carbon intensity data
and saves metrics and plots for analysis.

Dependencies:
- pynvml: NVIDIA Management Library for GPU monitoring.
- requests: For HTTP requests to the Carbon Intensity API.
- yaml: For saving metrics to YAML format.
- tabulate: For tabular data representation.

Usage:
- Create an instance of GPUMonitor with desired intervals and region settings.
- Use the `run` method to start monitoring, with options for live monitoring,
  plotting, and live plotting.
"""

import os
import time
from datetime import datetime
from typing import Optional, Dict, List
import matplotlib.backends.backend_agg as agg
from matplotlib import figure
from matplotlib import ticker

import pynvml
import yaml
from tabulate import tabulate

from .carbon_metrics import get_carbon_forecast
from .gpu_meerkat_exporter import MeerkatExporter

# Global Variables
from .utils.globals import RESULTS_DIR, LOGGER, MONITOR_INTERVAL
METRICS_FILE_PATH = os.path.join(RESULTS_DIR, 'metrics.yml')
TIMESERIES_PLOT_PATH = os.path.join(RESULTS_DIR, 'timeseries_plot.png')

# Attempt to import docker and subprocess
try:
    import docker
    DOCKER_AVAILABLE = True
    LOGGER.info("Docker module available.")
except ImportError:
    DOCKER_AVAILABLE = False
    LOGGER.warning("Docker module not available. Docker functionality will be disabled.")

try:
    import subprocess
    SUBPROCESS_AVAILABLE = True
    LOGGER.info("Subprocess module available.")
except ImportError:
    SUBPROCESS_AVAILABLE = False
    LOGGER.warning("Subprocess module not available. Tmux functionality will be disabled.")

from abc import ABC, abstractmethod

class BaseMonitor(ABC):
    """
    Abstract base class for GPU monitoring.

    Manages NVIDIA GPU metrics using NVML and collects carbon metrics from the
    National Grid ESO Regional Carbon Intensity API.
    
    Attributes:
        config (Dict[str, Any]): Configuration settings for the monitor.
        _time_series_data (Dict[str, List]): Time series data of GPU metrics.
        current_gpu_metrics (Dict[str, List]): Current GPU metrics.
        previous_power (List[float]): Previous power readings.
        _stats (Dict[str, Any]): Various statistics about the GPU and monitoring process.
    """
    def __init__(self, monitor_interval: int = MONITOR_INTERVAL,
                 carbon_region_shorthand: str = "South England"):
        """
        Initialize the BaseMonitor.

        Args:
            monitor_interval (int): Interval for collecting GPU metrics.
            carbon_region_shorthand (str): Region for carbon intensity data.
        """

        # General configuration
        self.config = {
            'monitor_interval': monitor_interval,
            'carbon_region_shorthand': carbon_region_shorthand
        }

        # Initialize time series data for GPU metrics
        self._time_series_data: Dict[str, List] = {
            'timestamp': [], 'gpu_idx': [], 'util': [],
            'power': [], 'temp': [], 'mem': [],
        }

        # Initialize private GPU metrics as a dict of Lists
        self.current_gpu_metrics: Dict[str, List] = {
            'gpu_idx': [], 'util': [], 'power': [], 'temp': [], 'mem': []
        }

        # Initialize Previous Power
        self.previous_power: List[float] = []

        # Initialize pynvml
        self._init_nvml()

        # Initialize stats
        self.__init_stats()

    def _init_nvml(self) -> None:
        """Initialize NVIDIA Management Library (NVML)."""
        try:
            pynvml.nvmlInit()
            LOGGER.info("NVML initialized")
        except pynvml.NVMLError as nvml_error:
            LOGGER.error("Failed to initialize NVML: %s", nvml_error)
            raise

    def __init_stats(self) -> None:
        """
        Initializes GPU statistics and records initial carbon forecast.

        Sets up initial statistics including GPU name, power limits, total memory,
        and initial carbon forecast.
        """
        try:
            # Get handle for the first GPU
            first_handle = pynvml.nvmlDeviceGetHandleByIndex(0)

            # Retrieve GPU properties
            gpu_name = pynvml.nvmlDeviceGetName(first_handle)
            power_limit = (
                pynvml.nvmlDeviceGetPowerManagementLimit(first_handle) / 1000.0
            ) # Convert mW to W
            total_memory = (
                pynvml.nvmlDeviceGetMemoryInfo(first_handle).total / (1024 ** 2)
            )  # Convert bytes to MiB

            # Number of GPUs
            device_count = pynvml.nvmlDeviceGetCount()

            # Initialize statistics
            self._stats = {
                "elapsed_time": 0.0,
                "av_temp": 0.0,
                "av_util": 0.0,
                "av_mem": 0.0,
                "av_power": 0.0,
                "av_carbon_forecast": 0.0,
                "end_datetime": '',
                "end_carbon_forecast": 0.0,
                "max_power_limit": power_limit,
                "name": gpu_name,
                "start_carbon_forecast": 0.0,
                "start_datetime": '',
                "total_carbon": 0.0,
                "total_energy": 0.0,
                "total_mem": total_memory,
                "device_count": device_count,
                "benchmark": ''
            }

            LOGGER.info("Statistics initialized: %s", self._stats)

        except pynvml.NVMLError as nvml_error:
            LOGGER.error("Failed to setup GPU stats: %s", nvml_error)
            raise
    
    def __update_gpu_metrics(self) -> None:
        """
        Updates the GPU metrics and appends new data to the time series.

        Retrieves current metrics for each GPU and updates internal data structures.
        """
        try:
            # Store previous power readings
            self.previous_power = self.current_gpu_metrics['power']

            # Retrieve the current timestamp
            current_time = datetime.now().strftime("%Y-%m-%d %H:%M:%S")

            # Reset current GPU metrics
            self.current_gpu_metrics = {
                'gpu_idx': [],
                'util': [],
                'power': [],
                'temp': [],
                'mem': []
            }

            # Collect metrics for each GPU
            for i in range(self._stats['device_count']):
                handle = pynvml.nvmlDeviceGetHandleByIndex(i)

                # Retrieve metrics for the current GPU
                utilization = pynvml.nvmlDeviceGetUtilizationRates(handle).gpu
                power_usage = pynvml.nvmlDeviceGetPowerUsage(handle) / 1000.0  # Convert mW to W
                temperature = pynvml.nvmlDeviceGetTemperature(handle, pynvml.NVML_TEMPERATURE_GPU)
                memory_info = pynvml.nvmlDeviceGetMemoryInfo(handle)
                memory = memory_info.used / (1024 ** 2)  # Convert bytes to MiB

                # Append metrics to current GPU metrics
                self.current_gpu_metrics['gpu_idx'].append(i)
                self.current_gpu_metrics['util'].append(utilization)
                self.current_gpu_metrics['power'].append(power_usage)
                self.current_gpu_metrics['temp'].append(temperature)
                self.current_gpu_metrics['mem'].append(memory)

            # Append new data to time series data, including the timestamp
            self._time_series_data['timestamp'].append(current_time)
            for metric, values in self.current_gpu_metrics.items():
                self._time_series_data[metric].append(values)

            # Update total energy and append to time series if previous power data exists
            if self.previous_power:
                LOGGER.info("Timestamp: %s", current_time)
                self.__update_total_energy()
                LOGGER.info("Updated GPU metrics: %s", self.current_gpu_metrics)

        except pynvml.NVMLError as nvml_error:
            LOGGER.error("NVML Error: %s", nvml_error)
    
    def __update_total_energy(self) -> None:
        """
        Computes and updates the total energy consumption based on GPU power readings.

        Calculates energy consumption in kWh and updates the total energy in stats.
        """
        try:
            # Get current power readings
            current_power = self.current_gpu_metrics['power']

            # Ensure power readings match the number of devices
            if len(self.previous_power) != self._stats['device_count'] or len(current_power) != self._stats['device_count']:
                raise ValueError("Length of previous_power or current_power does not match the number of devices.")

            # Convert monitoring interval from seconds to hours
            collection_interval_h = self.config['monitor_interval'] / 3600

            # Calculate energy consumption in Wh using the trapezoidal rule
            energy_wh = sum(((prev + curr) / 2) * collection_interval_h for prev, curr in zip(self.previous_power, current_power))

            # Convert energy consumption to kWh
            energy_kwh = energy_wh / 1000.0

            # Update total energy consumption in stats
            self._stats["total_energy"] += energy_kwh
            LOGGER.info("Updated total energy: %f kWh", self._stats['total_energy'])

            # Update previous power readings to current
            self.previous_power = current_power

        except ValueError as value_error:
            # Log specific error when power reading lengths are mismatched
            LOGGER.error("ValueError in total energy calculation: %s", value_error)

        except Exception as ex:
            # Log unexpected errors during energy calculation
            LOGGER.error("Unexpected error in total energy calculation: %s", ex)

    def _live_monitor_metrics(self) -> str:
        """
        Clears the terminal and prints the current GPU metrics in a formatted table.

        Clears the terminal screen, fetches the current date and time,
        and prints the GPU metrics as a grid table with headers.
        """
        try:
            # Get the current date and time as a formatted string
            current_time = datetime.now().strftime("%Y-%m-%d %H:%M:%S")

            # Define table headers with GPU stats information
            headers = [
                f'GPU Index ({self._stats["name"]})',
                'Utilization (%)',
                f"Power (W) / Max {self._stats['max_power_limit']} W",
                'Temperature (C)',
                f"Memory (MiB) / Total {self._stats['total_mem']} MiB"
            ]

            # Format GPU metrics
            gpu_metrics_str = tabulate(self.current_gpu_metrics, headers=headers, tablefmt='grid')

            # Build the full message
            message = (
                f"\nCurrent GPU Metrics as of {current_time}:\n"
                f"{gpu_metrics_str}\n"
            )

            # Print the current GPU metrics in a grid format
            return message

        except KeyError as key_error:
            LOGGER.error("Missing key in GPU stats or metrics: %s", key_error)
            raise

        except ValueError as value_error:
            LOGGER.error("Error formatting GPU metrics: %s", value_error)
            raise

    def __cleanup_stats(self) -> None:
        """
        Calculates and updates statistics including average metrics
        and total carbon emissions.

        Updates the final stats with completion details and average values.
        """
        try:
            end_time = datetime.now()

            self._stats['elapsed_time'] = (end_time - self._stats['start_time']).total_seconds()

            # Record the end time of the stats collection
            self._stats["end_datetime"] = datetime.now().strftime("%Y-%m-%d %H:%M:%S")
            
            # Get the carbon forecast at the end time
            self._stats["end_carbon_forecast"] = get_carbon_forecast(self.config['carbon_region_shorthand'])

            # Calculate the average carbon forecast over the duration
            self._stats["av_carbon_forecast"] = (self._stats["start_carbon_forecast"] + self._stats["end_carbon_forecast"]) / 2

            # Calculate the total carbon emissions based on total energy consumed
            self._stats["total_carbon"] = self._stats["total_energy"] * self._stats["av_carbon_forecast"]

            # Extract time series data for utility, power, temperature, and memory
            util = self._time_series_data["util"]
            power = self._time_series_data["power"]
            temp = self._time_series_data["temp"]
            mem = self._time_series_data["mem"]

            n_utilized = 0  # Counter for utilized GPU readings

            # Iterate through GPU readings to calculate averages
            for gpu_idx, gpu_util in enumerate(util):
                for reading_idx, util_reading in enumerate(gpu_util):
                    if util_reading > 0:  # Consider only utilized GPU readings
                        self._stats["av_util"] += util_reading
                        self._stats["av_power"] += power[gpu_idx][reading_idx]
                        self._stats["av_mem"] += mem[gpu_idx][reading_idx]
                        self._stats["av_temp"] += temp[gpu_idx][reading_idx]
                        n_utilized += 1

            # Compute the averages for utilization, power, memory, and temperature
            if n_utilized > 0:
                self._stats["av_util"] /= n_utilized
                self._stats["av_power"] /= n_utilized
                self._stats["av_mem"] /= n_utilized
                self._stats["av_temp"] /= n_utilized

            # Log the updated statistics
            LOGGER.info("Completion stats updated: %s", self._stats)

        except KeyError as key_error:
            # Handle missing key errors in time series data
            LOGGER.error("Missing key in time series data: %s", key_error)
        except ValueError as value_error:
            # Handle value errors during statistics calculation
            LOGGER.error("Value error during stats calculation: %s", value_error)
        except Exception as ex:
            # Handle any unexpected errors
            LOGGER.error("Unexpected error in completion stats calculation: %s", ex)

    def __init_benchmark(self, benchmark_name: str, export_to_meerkat: bool) -> None:
        """
        Initialize benchmark-specific data and start timers.
        """
        # Start timers and carbon forecasts
        self._stats["start_carbon_forecast"] = get_carbon_forecast(self.config['carbon_region_shorthand'])
        self._stats['start_time'] = datetime.now() # Start timing
        self._stats["start_datetime"] = self._stats['start_time'].strftime("%Y-%m-%d %H:%M:%S")
        self._stats["benchmark"] = benchmark_name

        # Activate the Exporter
        if export_to_meerkat:
            self.exporter = MeerkatExporter(
                gpu_name=self._stats["name"],
                benchmark=self._stats["benchmark"]                
            )

        LOGGER.info("Initialized benchmark runner.")
    
    def __shutdown(self, plot: bool,export_to_meerkat: bool) -> None:
        """
        Perform a safe and complete shutdown of the monitoring process.

        This method is responsible for finalizing the monitoring process by:
        - Finalizing and cleaning up statistics.
        - Saving the metrics plot if applicable.
        - Handling the removal of the Docker container if it exists.
        - Shutting down NVML (NVIDIA Management Library) resources.

        It logs detailed information about each step and handles potential errors
        that might occur during container management and NVML shutdown.
        """
        # Finalize statistics
        self.__cleanup_stats() 
        LOGGER.info("Monitoring stopped.")

        # Reset Meerkat Results And Export Stats
        if export_to_meerkat:
            self.exporter.export_metric_readings(self.current_gpu_metrics,
                                                reset_meerkat=True)

            self.exporter.export_stats(self._stats)

        # Save the metrics plot if requested
        if plot:
            self.plot_timeseries()

        # Handle NVML shutdown
        try:
            LOGGER.info("Attempting to shutdown NVML.")
            pynvml.nvmlShutdown()
            LOGGER.info("NVML shutdown successfully.")
        except pynvml.NVMLError as nvml_error:
            # Handle NVML-specific errors
            LOGGER.error("NVML error during shutdown: %s", nvml_error)
        except Exception as ex:
            # Handle any unexpected exceptions
            LOGGER.error("Unexpected error during NVML shutdown: %s", ex)

        self._cleanup_benchmark()
    
    def save_timeseries_to_csv(self, results_dir: str = RESULTS_DIR) -> None:
        """
        Converts time series data to CSV format and saves it to a file.

        Args:
            time_series_data (dict): A dictionary containing time series data with keys
                                    'timestamp', 'gpu_idx', 'util', 'power', 'temp', 'mem'.
            results_dir (str): The directory where the CSV file should be saved.
                            Defaults to RESULTS_DIR.

        Raises:
            ValueError: If the input data is invalid or missing required keys.
            IOError: If an error occurs while writing to the file.
        """
        try:
            # Validate input data
            required_keys = ['timestamp', 'gpu_idx', 'util', 'power', 'temp', 'mem']
            if not all(key in self._time_series_data for key in required_keys):
                raise ValueError("Input data is missing required keys")

            # Extract data from the input dictionary
            timestamps = self._time_series_data['timestamp']
            gpu_indices = self._time_series_data['gpu_idx']
            util = self._time_series_data['util']
            power = self._time_series_data['power']
            temp = self._time_series_data['temp']
            mem = self._time_series_data['mem']

            # Validate data lengths
            data_length = len(timestamps)
            if not all(len(data) == data_length for data in [gpu_indices, util, power, temp, mem]):
                raise ValueError("All data arrays must have the same length")

            # Initialize a list to store CSV lines
            csv_lines = []

            # Add header to CSV
            csv_header = "timestamp,gpu_index,utilization,power,temperature,memory"
            csv_lines.append(csv_header)

            # Flatten the data and format it as CSV
            for reading_index in range(data_length):
                for gpu_index, gpu_util in enumerate(util[reading_index]):
                    # Format each line as a CSV entry
                    csv_line = (
                        f"{timestamps[reading_index]},"
                        f"{gpu_indices[reading_index][gpu_index]},"
                        f"{gpu_util},"
                        f"{power[reading_index][gpu_index]},"
                        f"{temp[reading_index][gpu_index]},"
                        f"{mem[reading_index][gpu_index]}"
                    )
                    # Append the formatted line to the list
                    csv_lines.append(csv_line)

            # Join the lines with newline characters to create the final CSV string
            csv_data = "\n".join(csv_lines)

            # Ensure the target directory exists and create if not
            os.makedirs(results_dir, exist_ok=True)

            # Construct the full file path
            file_path = os.path.join(results_dir, 'timeseries.csv')

            # Open the file in write mode with UTF-8 encoding
            with open(file_path, 'w', encoding='utf-8') as file:
                file.write(csv_data)

            LOGGER.info("CSV data successfully converted and saved to %s", file_path)

        except ValueError as error_message:
            LOGGER.error("Invalid input data: %s", error_message)
            raise
        except IOError as error_message:
            LOGGER.error("Error saving CSV data to file %s: %s", file_path, error_message)
            raise
        except Exception as error_message:
            LOGGER.error("Unexpected error: %s", error_message)
            raise

    @staticmethod
    def __plot_metric(axis, data: tuple, line_info: Optional[tuple] = None,
                    ylim: Optional[tuple] = None) -> None:
        """
        Helper function to plot a GPU metric on a given axis.

        Args:
            axis (matplotlib.axes.Axes): The axis to plot on.
            data (tuple): Tuple containing (timestamps, y_data, title, ylabel, xlabel).
            line_info (Optional[tuple]): Tuple containing a horizontal line's y value and label.
            ylim (Optional[tuple]): y-axis limits.
        """
        # Unpack the data tuple into individual components
        timestamps, y_data, title, ylabel, xlabel = data

        # Plot the metric data for each GPU
        for i, gpu_data in enumerate(y_data):
            axis.plot(timestamps, gpu_data, label=f"GPU {i}", marker="*")

        # Optionally plot a horizontal line for a specific threshold
        if line_info:
            yline, yline_label = line_info
            axis.axhline(y=yline, color="r", linestyle="--", label=yline_label)

        # Set plot title and labels
        axis.set_title(title, fontweight="bold")
        axis.set_ylabel(ylabel, fontweight="bold")
        if xlabel:
            axis.set_xlabel(xlabel, fontweight="bold")

        # Add legend, grid, and format x-axis
        axis.legend()
        axis.grid(True)
        axis.xaxis.set_major_locator(ticker.MaxNLocator(5))
        axis.tick_params(axis="x", rotation=45)

        # Optionally set y-axis limits
        if ylim:
            axis.set_ylim(ylim)


    def plot_timeseries(self, plot_path: str = TIMESERIES_PLOT_PATH) -> None:
        """
        Plot and save GPU metrics to a file.

        Creates plots for power usage, utilization, temperature, and memory usage,
        and saves them to the specified file path.
        """
        try:
            # Retrieve timestamps for plotting
            timestamps = self._time_series_data["timestamp"]

            # Prepare data for plotting for each metric and GPU
            power_data = [
                [p[i] for p in self._time_series_data["power"]]
                for i in range(self._stats['device_count'])
            ]
            util_data = [
                [u[i] for u in self._time_series_data["util"]]
                for i in range(self._stats['device_count'])
            ]
            temp_data = [
                [t[i] for t in self._time_series_data["temp"]]
                for i in range(self._stats['device_count'])
            ]
            mem_data = [
                [m[i] for m in self._time_series_data["mem"]]
                for i in range(self._stats['device_count'])
            ]

            # Create a new figure with a 2x2 grid of subplots
            fig = figure.Figure(figsize=(20, 15))
            axes = fig.subplots(nrows=2, ncols=2)

            # Create a backend for rendering the plot
            canvas = agg.FigureCanvasAgg(fig)

            # Plot each metric using the helper function
            self.__plot_metric(
                axes[0, 0],
                (
                    timestamps,
                    power_data,
                    f"GPU Power Usage, Total Energy: {self._stats['total_energy']:.3g}kWh",
                    "Power (W)",
                    "Timestamp",
                ),
                (self._stats["max_power_limit"], "Power Limit"),
            )
            self.__plot_metric(
                axes[0, 1],
                (timestamps, util_data, "GPU Utilization", "Utilization (%)", "Timestamp"),
                ylim=(0, 100),  # Set y-axis limits for utilization
            )
            self.__plot_metric(
                axes[1, 0],
                (timestamps, temp_data, "GPU Temperature", "Temperature (C)", "Timestamp"),
            )
            self.__plot_metric(
                axes[1, 1],
                (timestamps, mem_data, "GPU Memory Usage", "Memory (MiB)", "Timestamp"),
                (self._stats["total_mem"], "Total Memory"),
            )

            # Adjust layout to prevent overlap
            fig.tight_layout(pad=3.0)

            # Render the figure to the canvas and save it as a PNG file
            canvas.draw()  # Ensure the figure is fully rendered
            canvas.figure.savefig(plot_path, bbox_inches="tight")  # Save the plot as PNG

            # Free memory by deleting the figure
            del fig  # Remove reference to figure to free memory

            LOGGER.info("Plot timeseries")

        except (FileNotFoundError, IOError) as plot_error:
            # Log specific error if the file cannot be found or opened
            LOGGER.error("Error during plotting: %s", plot_error)
        except Exception as ex:
            # Log any unexpected errors during plotting
            LOGGER.error("Unexpected error during plotting: %s", ex)

    def save_stats_to_yaml(self, file_path: str = METRICS_FILE_PATH) -> None:
        """
        Saves the collected statistics to a YAML file.

        Args:
            file_path (str): Path to the YAML file.
        """
        try:
            # Open the specified file in write mode with UTF-8 encoding
            with open(file_path, 'w', encoding='utf-8') as yaml_file:
                # Dump the statistics dictionary into the YAML file
                yaml.dump(self._stats, yaml_file, default_flow_style=False)

            # Log success message with file path
            LOGGER.info("Stats saved to YAML file: %s", file_path)

        except IOError as io_error:
            # Log error message if file writing fails
            LOGGER.error("Failed to save stats to YAML file: %s. Error: %s", file_path, io_error)

    def run_benchmark(self, benchmark_name: str, live_monitoring: bool = True,
                      plot: bool = True, live_plot: bool = False,
                      monitor_logs: bool = False,
                      export_to_meerkat: bool = False) -> None:
        """
        Method to runs the benchmark process

        Args:
            benchmark_name (str): Name of benchmark to be run
            live_monitoring (bool): If True, enables live monitoring display during execution. Defaults to True.
            plot (bool): If True, saves the metrics plot at the end of execution. Defaults to True.
            live_plot (bool): If True, updates the metrics plot in real-time while the benchmark is running. Defaults to False.
            monitor_logs (bool): If True, monitors both GPU metrics and logs from the tmux session or Docker container. Defaults to False.
            export_to_meerkat (bool): If True, exports data to meerkat data base. Defaults to False.
        """
        # Initialize stats such as timer and exporter
        start_time = self.__init_benchmark(benchmark_name, export_to_meerkat)

        try:
            # Start Benchmark in Background
            self._start_benchmark(benchmark_name)

            while self._is_benchmark_running():
                try:
                    # Update the current GPU metrics
                    self.__update_gpu_metrics()

                    # Display live monitoring output if enabled
                    if live_monitoring:
                        try:
                            # Clear the terminal screen for fresh output
                            os.system('clear')
                            self._display_live_monitoring(monitor_logs)
                        except OSError as os_error:
                            LOGGER.error("Error clearing the terminal screen: %s", os_error)

                    # Plot Metrics if live plotting is enabled
                    if live_plot:
                        self.plot_timeseries()
                    
                    # Export to  Meerkat DB if enabled
                    if export_to_meerkat:
                        # Export GPU Metrics
                        self.exporter.export_metric_readings(self.current_gpu_metrics)

                        # Export Carbon Forcast
                        self.exporter.export_carbon_forcast(self.config['carbon_region_shorthand'])

                    
                     # Wait for the specified interval before the next update
                    time.sleep(self.config['monitor_interval'])
                
                except (KeyboardInterrupt, SystemExit):
                    LOGGER.info("Monitoring interrupted by user.")
                    print("\nMonitoring interrupted by user.\nStopping gracefully, please wait...")
                    break
                except Exception as ex:
                    LOGGER.error("Unexpected error during monitoring: %s", ex)
        except Exception as ex:
            LOGGER.error("Unexpected error: %s", ex)
        finally:
            # Shutdown the Process
            self.__shutdown(plot,export_to_meerkat)
    

    @abstractmethod
    def _start_benchmark(self, benchmark_name) -> None:
        """Start the benchmark process."""
        pass

    @abstractmethod
    def _is_benchmark_running(self) -> bool:
        """Check if the benchmark is still running."""
        pass

    @abstractmethod
    def _display_live_monitoring(self, monitor_logs: bool) -> None:
        """Display live monitoring information."""
        pass

    @abstractmethod
    def _cleanup_benchmark(self) -> None:
        """Clean up after the benchmark has finished."""
        pass

class DockerGPUMonitor(BaseMonitor):
    """
    GPU monitor for Docker-based benchmarks.
    
    Extends BaseMonitor to run and monitor GPU metrics for benchmarks
    executed within Docker containers. Handles container lifecycle
    and logs retrieval.

    Attributes:
        client (docker.client.DockerClient): Docker client for container management.
        container (docker.models.containers.Container): Docker container running the benchmark.
    """
    def __init__(self, *args, **kwargs) -> None:
        """
        Initialize DockerGPUMonitor.

        Raises:
            RuntimeError: If Docker functionality is not available.
        """
        super().__init__(*args, **kwargs)
        if not DOCKER_AVAILABLE:
            LOGGER.error("Docker functionality is not available. Please install Docker.")
            raise RuntimeError("Docker functionality is not available. Please install Docker.")
        
        # Initialize Docker client
        self.client = docker.from_env()

        # Initialise parameter for Benchmark Container
        self.container = None

    def _start_benchmark(self, benchmark_image) -> None:
        """
        Start the benchmark in a Docker container.

        Args:
            benchmark_image (str): Docker image name for the benchmark.
        """
        try:
            # Run the container in the background
            self.container = self.client.containers.run(
                    benchmark_image,
                    detach=True,
                    device_requests=[docker.types.DeviceRequest(count=-1, capabilities=[['gpu']])],
                    shm_size="1024G" # Set to large to ensure all that is needed is used
            )

            # Reload to update status from created to running
            self.container.reload()
        except docker.errors.DockerException as docker_error:
            LOGGER.error("Docker error: %s", docker_error)

    def _is_benchmark_running(self) -> bool:
        """
        Check if the Docker container is still running.

        Returns:
            bool: True if the container is running, False otherwise.
        """

        # Reload container status and check if it is still running
        try:
            self.container.reload()
            return self.container.status == 'running'
        except docker.errors.DockerException as docker_error:
            LOGGER.error("Docker error: %s", docker_error)

    def _display_live_monitoring(self, monitor_logs: bool) -> None:
        """
        Display live GPU metrics and optionally container logs.

        Args:
            monitor_logs (bool): If True, display container logs along with GPU metrics.
        """

        if monitor_logs:
            print(self._live_monitor_container())
        else:
            print(self._live_monitor_metrics())
            print(f"\n Benchmark Status: {self.container.status}")


    def _live_monitor_container(self) -> str:
        """
        Retrieve and format live GPU metrics and container logs.

        Returns:
            str: Formatted string containing GPU metrics and container logs.
        """
        try:
            # Collect container logs
            container_log = self.container.logs(follow=False).decode('utf-8')

            # Initialize container message
            container_message = f"\nContainer Logs:\n"

            # Process the logs
            container_log = container_log.replace('\\r', '\r')
            lines = container_log.split('\n')  # Split the entire log into lines

            # Process each line to handle log loading bars
            for line in lines:
                if '\r' in line:
                    # Handle the last segment after '\r'
                    line = line.split('\r')[-1]
                # Append the processed line to the complete message
                container_message += f"\n {line.strip()}"

            # Collect live metrics
            metrics_message = self._live_monitor_metrics()

            # Complete message
            complete_message = f"{container_message}\n\n{metrics_message}"

            return complete_message
        except OSError as os_error:
            LOGGER.error("Error clearing the terminal screen: %s", os_error)
            raise

        except KeyError as key_error:
            LOGGER.error("Missing key in GPU stats or metrics: %s", key_error)
            raise

        except ValueError as value_error:
            LOGGER.error("Error formatting GPU metrics: %s", value_error)
            raise

    def _cleanup_benchmark(self) -> None:
        """Remove the Docker container."""
        if self.container:
            try:
                self.container.remove(force=True)
                LOGGER.info("Docker container removed.")
            except docker.errors.APIError as docker_error:
                LOGGER.error("Failed to remove Docker container: %s", docker_error)

class TmuxGPUMonitor(BaseMonitor):
    """
    GPU monitor for tmux-based benchmarks.
    
    Extends BaseMonitor to run and monitor GPU metrics for benchmarks
    executed within tmux sessions. Manages tmux session lifecycle
    and log retrieval.

    Attributes:
        session_name (str): Name of the tmux session running the benchmark.
    """
    def __init__(self, *args, **kwargs) -> None:
        """
        Initialize TmuxGPUMonitor.

        Raises:
            RuntimeError: If subprocess module is not available.
        """
        super().__init__(*args, **kwargs)
        if not SUBPROCESS_AVAILABLE:
            raise RuntimeError("The 'subprocess' module is required but not available. Please install it.")
        self.session_name = "benchmark_session"

    def _start_benchmark(self, benchmark_command) -> None:
        """
        Start the benchmark in a tmux session.

        Args:
            benchmark_command (str): Command to run the benchmark.
        """
        tmux_command = [
                "tmux", "new-session", "-d", "-s", self.session_name,
                "bash -c 'cd \"$(pwd)\" && " + benchmark_command + "'"
        ]
        LOGGER.info("Starting tmux session with command: %s", benchmark_command)
        try:
            subprocess.run(tmux_command, check=True)
            LOGGER.info("Tmux session started successfully.")
        except subprocess.CalledProcessError as e:
            LOGGER.error("Failed to start tmux session: %s", e)
            raise RuntimeError(f"Failed to start tmux session: {e}") from e

    def _is_benchmark_running(self) -> bool:
        """
        Check if the tmux session is still active.

        Returns:
            bool: True if the session is active, False otherwise.
        """
        # Check if the tmux session is still running
        status_command = ["tmux", "has-session", "-t", self.session_name]
        try:
            subprocess.run(status_command, check=True)
            return True
        except subprocess.CalledProcessError:
            LOGGER.info("Tmux session has ended.")
            return False
        # Check if tmux session is still running via logs
        logs_command = ["tmux", "capture-pane", "-t", self.session_name, "-p"]
        try:
            subprocess.check_output(logs_command)
            LOGGER.info("Captured logs from tmux session - still running.")
            return True
        except subprocess.CalledProcessError as e:
            LOGGER.error("Failed to capture logs from tmux session: %s", e)
            LOGGER.info("Tmux session has ended.")
            return False

    def _display_live_monitoring(self, monitor_logs) -> None:
        """
        Display live GPU metrics and optionally tmux session logs.

        Args:
            monitor_logs (bool): If True, display tmux logs along with GPU metrics.
        """
        if monitor_logs:
            try:
                print(self._live_monitor_tmux())
            except subprocess.CalledProcessError:
                LOGGER.info("Tmux session has ended.")
        else:
            print(self._live_monitor_metrics())
            print("\nBenchmark Status: Running")

    def _live_monitor_tmux(self) -> str:
        """
        Retrieve and format live GPU metrics and tmux session logs.

        Returns:
            str: Formatted string containing GPU metrics and tmux session logs.
        """
        try:
            # Collect live metrics
            metrics_message = self._live_monitor_metrics()

            # Capture and display logs from tmux
            logs_command = ["tmux", "capture-pane", "-t", self.session_name, "-p"]
            try:
                logs = subprocess.check_output(logs_command).decode()
                LOGGER.info("Captured logs from tmux session.")
            except subprocess.CalledProcessError as e:
                LOGGER.error("Failed to capture logs from tmux session: %s", e)
                logs = ""

            # If logs are effectively empty
            if len(logs.strip()) == 0:
                logs = "Currently no logs to display."
<<<<<<< HEAD

=======
            
>>>>>>> cd9df64f
            # Return complete message with metrics and Tmux logs header
            return f"\nTmux Logs:\n\n{logs}\n\n{metrics_message}"

        except ValueError as value_error:
            # Log value errors that occur during processing
            LOGGER.error("Value error in live monitoring: %s", value_error)
            raise  # Re-raise the exception if you want it to propagate

        except Exception as ex:
            # Log any unexpected errors
            LOGGER.error("Unexpected error in live monitoring: %s", ex)
            raise  # Re-raise the exception if you want it to propagate

    def _cleanup_benchmark(self) -> None:
        """Terminate the tmux session."""
        try:
            subprocess.run(["tmux", "kill-session", "-t", self.session_name], check=True)
            LOGGER.info("Tmux session '%s' terminated.", self.session_name)
        except subprocess.CalledProcessError as e:
            LOGGER.error("Failed to clean up tmux session '%s': %s", self.session_name, e)

class GPUMonitor:
    """
    High-level GPU monitoring interface.
    
    Provides a unified interface for monitoring GPU metrics,
    supporting both Docker and tmux-based benchmarks. Handles
    the creation of appropriate monitor instances and delegates
    monitoring operations.

    Attributes:
        config (Dict[str, Any]): Configuration settings for the monitor.
        monitor (Optional[BaseMonitor]): Instance of DockerGPUMonitor or TmuxGPUMonitor.
    """
    def __init__(self, monitor_interval: int = MONITOR_INTERVAL,
                 carbon_region_shorthand: str = "South England") -> None:
        """
        Initialize GPUMonitor.

        Args:
            monitor_interval (int): Interval for collecting GPU metrics.
            carbon_region_shorthand (str): Region for carbon intensity data.
        """
        self.config = {
            'monitor_interval': monitor_interval,
            'carbon_region_shorthand': carbon_region_shorthand
        }
        self.monitor = None

    def run(self, benchmark_command: str = None, benchmark_image: str = None,
            live_monitoring: bool = True, plot: bool = True, live_plot: bool = False,
            monitor_logs: bool = False, export_to_meerkat: bool = False) -> None:
        """
        Run the benchmark and monitor GPU metrics.

        Creates appropriate monitor instance based on input and starts monitoring.

        Args:
            benchmark_command (Optional[str]): Command to run for tmux-based benchmarks.
            benchmark_image (Optional[str]): Docker image for Docker-based benchmarks.
            live_monitoring (bool): Enable live monitoring display.
            plot (bool): Save metrics plot at the end.
            live_plot (bool): Update metrics plot in real-time.
            monitor_logs (bool): Monitor both GPU metrics and logs.
            export_to_meerkat (bool): Export metrics to MeerkatDB.

        Raises:
            ValueError: If both or neither benchmark_command and benchmark_image are specified.
        """
        if benchmark_command and benchmark_image:
            raise ValueError("You must specify either 'benchmark_command' or 'benchmark_image', not both.")
        elif benchmark_command:
            self.monitor = TmuxGPUMonitor(**self.config)
        elif benchmark_image:
            self.monitor = DockerGPUMonitor(**self.config)
        else:
            raise ValueError("You must specify either 'benchmark_command' or 'benchmark_image'.")

        self.monitor.run_benchmark(
            benchmark_command or benchmark_image,
            live_monitoring=live_monitoring,
            plot=plot,
            live_plot=live_plot,
            monitor_logs=monitor_logs,
            export_to_meerkat=export_to_meerkat
        )

    def save_stats_to_yaml(self, file_path: str = METRICS_FILE_PATH) -> None:
        """
        Save collected GPU statistics to a YAML file.

        Args:
            file_path (str): Path to save the YAML file.

        Raises:
            RuntimeError: If no monitoring has been performed yet.
        """
        if self.monitor:
            self.monitor.save_stats_to_yaml(file_path)
        else:
            raise RuntimeError("No monitoring has been performed yet.")

    def plot_timeseries(self, plot_path: str = TIMESERIES_PLOT_PATH):
        if self.monitor:
            self.monitor.plot_timeseries(plot_path)
        else:
            raise RuntimeError("No monitoring has been performed yet.")
    
    def save_timeseries_to_csv(self, results_dir: str = RESULTS_DIR):
        if self.monitor:
            self.monitor.save_timeseries_to_csv(results_dir)
        else:
            raise RuntimeError("No monitoring has been performed yet.")
    <|MERGE_RESOLUTION|>--- conflicted
+++ resolved
@@ -971,11 +971,7 @@
             # If logs are effectively empty
             if len(logs.strip()) == 0:
                 logs = "Currently no logs to display."
-<<<<<<< HEAD
-
-=======
-            
->>>>>>> cd9df64f
+                
             # Return complete message with metrics and Tmux logs header
             return f"\nTmux Logs:\n\n{logs}\n\n{metrics_message}"
 
